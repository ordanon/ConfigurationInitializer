﻿using System;
using System.Diagnostics;
using System.Security.Cryptography;
using System.Security.Cryptography.Pkcs;
using System.Text.RegularExpressions;
using EncryptDecryptUtils;

namespace ConfigurationUtils
{
    public class ConfigurationDecryptor
    {
        private static readonly Regex Base64Regex = new Regex("(?:[A-Za-z0-9+/]{4}){20,}(?:[A-Za-z0-9+/]{2}==|[A-Za-z0-9+/]{3}=)?");
        private static readonly Regex ComplexBase64Regex = new Regex("(?:[A-Za-z0-9_\\-]{80,})\\.(?:[A-Za-z0-9_\\-]{80,})\\.(?:[A-Za-z0-9_\\-]{5,})\\.(?:[A-Za-z0-9_\\-]{5,})\\.(?:[A-Za-z0-9_\\-]{5,})");
        private readonly ICryptoProvider _cryptoProvider;

        public ConfigurationDecryptor()
        {
            _cryptoProvider = new CryptoProvider();
        }
        public string Decrypt(string encryptedValue)
        {
            return _cryptoProvider.Decrypt(encryptedValue);            
        }

        public string DecryptAllSecrets(string encryptedValue)
        {
            if (encryptedValue == null) return null;

            var decryptedValue = Base64Regex.Replace(encryptedValue, match => DecryptBase64StringIfPossible(match.Value));
<<<<<<< HEAD
            if (string.Equals(decryptedValue, encryptedValue))
            {
                decryptedValue = ComplexBase64Regex.Replace(encryptedValue, match => DecryptComplexBase64String(match.Value));
=======
            if(string.Equals(decryptedValue, encryptedValue)) 
            {
            decryptedValue = ComplexBase64Regex.Replace(encryptedValue, match => DecryptComplexBase64String(match.Value));
>>>>>>> 98f62d3e
            }
            return decryptedValue;
        }

        private string DecryptBase64StringIfPossible(string base64String)
        {
            EnvelopedCms envelopedCms;
            if (!_cryptoProvider.TryParseEnvelopedCms(base64String, out envelopedCms))
            {
                // base64 string is not a valid envelopedCms.
                // No secret to decrypt.
                return base64String;
            }
            try
            {
                return _cryptoProvider.Decrypt(envelopedCms);
            }
            catch (CryptographicException ex)
            {
                Trace.TraceError($"Failed to decrypt secret with exception {ex}");
                throw;
            }
        }
        private string DecryptComplexBase64String(string complexBase64String)
        {           
            try
            {
                return _cryptoProvider.Decrypt(complexBase64String);
            }
            catch (Exception ex)
            {
                Trace.TraceError($"Failed to decrypt complex secret with exception {ex}");
                throw;
            }
        }
    }
}<|MERGE_RESOLUTION|>--- conflicted
+++ resolved
@@ -1,5 +1,4 @@
-﻿using System;
-using System.Diagnostics;
+﻿using System.Diagnostics;
 using System.Security.Cryptography;
 using System.Security.Cryptography.Pkcs;
 using System.Text.RegularExpressions;
@@ -27,15 +26,9 @@
             if (encryptedValue == null) return null;
 
             var decryptedValue = Base64Regex.Replace(encryptedValue, match => DecryptBase64StringIfPossible(match.Value));
-<<<<<<< HEAD
-            if (string.Equals(decryptedValue, encryptedValue))
-            {
-                decryptedValue = ComplexBase64Regex.Replace(encryptedValue, match => DecryptComplexBase64String(match.Value));
-=======
             if(string.Equals(decryptedValue, encryptedValue)) 
             {
             decryptedValue = ComplexBase64Regex.Replace(encryptedValue, match => DecryptComplexBase64String(match.Value));
->>>>>>> 98f62d3e
             }
             return decryptedValue;
         }
@@ -65,7 +58,7 @@
             {
                 return _cryptoProvider.Decrypt(complexBase64String);
             }
-            catch (Exception ex)
+            catch (CryptographicException ex)
             {
                 Trace.TraceError($"Failed to decrypt complex secret with exception {ex}");
                 throw;
